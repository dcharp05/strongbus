--- conflicted
+++ resolved
@@ -7,12 +7,9 @@
 import {StringKeys, ElementType} from './types/utility';
 import * as Events from './types/events';
 import * as EventHandlers from './types/eventHandlers';
-<<<<<<< HEAD
 import {compact} from './utils/compact';
 import {over} from './utils/over';
-=======
 import {generateSubscription} from './utils/generateSubscription';
->>>>>>> 527d41fd
 import {randomId} from './utils/randomId';
 
 
